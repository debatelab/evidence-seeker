--- conflicted
+++ resolved
@@ -18,22 +18,6 @@
 class EvidenceSeeker:
 
     def __init__(self, **kwargs):
-<<<<<<< HEAD
-        # TODO: Configure API endpoints and other kwargs for the components
-        self.preprocessor = ClaimPreprocessor(
-            config_file=kwargs.get(
-                "preprocessing_config_file",
-                _DEFAULT_PREPROCESSING_CONFIG_FILE
-            )
-        )
-        self.retriever = DocumentRetriever(**kwargs)
-        self.analyzer = ConfirmationAnalyzer(
-            config_file=kwargs.get(
-                "confirmation_analysis_config_file",
-                _DEFAULT_CONFIRMATION_ANALYSIS_CONFIG_FILE
-            )
-        )
-=======
 
         if "preprocessing_config" in kwargs:
             self.preprocessor = ClaimPreprocessor(config=kwargs["preprocessing_config"])
@@ -60,7 +44,6 @@
         else:
             self.analyzer = ConfirmationAnalyzer()
 
->>>>>>> 40634bb0
         self.aggregator = ConfirmationAggregator()
         self.analyze_normative_claims = kwargs.get(
             "analyse_normative_claims",
